//index.js
const core = require("@actions/core");
const exec = require("@actions/exec");
const { exit } = require("process");
const process = require("process");
const fs = require("fs");
const os = require("os");
const path = require("path");
const tc = require("@actions/tool-cache");

async function run() {
  const witnessInstallDir = core.getInput("witness-install-dir") || "./";
  // Download Witness
  const version = core.getInput("version");

  let witnessPath = tc.find("witness", version);
  console.log("Cached Witness Path: " + witnessPath);
  console.log("Witness Directory: " + witnessPath);
  console.log("Witness install directory: " + witnessInstallDir);

  if (!witnessPath) {
    console.log("Witness not found in cache, downloading now");
    let witnessTar;
    if (process.platform === "win32") {
      witnessTar = await tc.downloadTool(
        "https://github.com/in-toto/witness/releases/download/v" +
          version +
          "/witness_" +
          version +
          "_windows_amd64.tar.gz"
      );
    } else if (process.platform === "darwin") {
      witnessTar = await tc.downloadTool(
        "https://github.com/in-toto/witness/releases/download/v" +
          version +
          "/witness_" +
          version +
          "_darwin_amd64.tar.gz"
      );
    } else {
      witnessTar = await tc.downloadTool(
        "https://github.com/in-toto/witness/releases/download/v" +
          version +
          "/witness_" +
          version +
          "_linux_amd64.tar.gz"
      );
    }

    if (!fs.existsSync(witnessInstallDir)) {
      console.log("Creating witness install directory at " + witnessInstallDir);
      fs.mkdirSync(witnessInstallDir, { recursive: true });
    }

    console.log("Extracting witness at: " + witnessInstallDir);
    witnessPath = await tc.extractTar(witnessTar, witnessInstallDir);
    const cachedPath = await tc.cacheFile(
      path.join(witnessPath, "witness"),
      "witness",
      "witness",
      version
    );
    console.log("Witness cached at: " + cachedPath);
  }

  core.addPath(witnessPath);
<<<<<<< HEAD
=======
  await exec.exec("ls", "-la");
>>>>>>> f77c0a5b

  const step = core.getInput("step");
  const archivistaServer = core.getInput("archivista-server");
  const attestations = core.getInput("attestations").split(" ");
  const certificate = core.getInput("certificate");
  const enableArchivista = core.getInput("enable-archivista") === "true";
  let fulcio = core.getInput("fulcio");
  let fulcioOidcClientId = core.getInput("fulcio-oidc-client-id");
  let fulcioOidcIssuer = core.getInput("fulcio-oidc-issuer");
  const fulcioToken = core.getInput("fulcio-token");
  const intermediates = core.getInput("intermediates").split(" ");
  const key = core.getInput("key");
  let outfile = core.getInput("outfile");
  outfile = outfile
    ? outfile
    : path.join(os.tmpdir(), step + "-attestation.json");
  const productExcludeGlob = core.getInput("product-exclude-glob");
  const productIncludeGlob = core.getInput("product-include-glob");
  const spiffeSocket = core.getInput("spiffe-socket");

  let timestampServers = core.getInput("timestamp-servers");
  const trace = core.getInput("trace");
  const workingdir = core.getInput("workingdir");
  const enableSigstore = core.getInput("enable-sigstore") === "true";
  const command = core.getInput("command");

  const exportLink = core.getInput("attestor-link-export") === "true";
  const exportSBOM = core.getInput("attestor-sbom-export") === "true";
  const exportSLSA = core.getInput("attestor-slsa-export") === "true";
  const mavenPOM = core.getInput("attestor-maven-pom-path");

  const cmd = ["run"];

  if (enableSigstore) {
    fulcio = fulcio || "https://fulcio.sigstore.dev";
    fulcioOidcClientId = fulcioOidcClientId || "sigstore";
    fulcioOidcIssuer = fulcioOidcIssuer || "https://oauth2.sigstore.dev/auth";
    timestampServers = "https://freetsa.org/tsr " + timestampServers;
  }

  if (attestations.length) {
    attestations.forEach((attestation) => {
      attestation = attestation.trim();
      if (attestation.length > 0) {
        cmd.push(`-a=${attestation}`);
      }
    });
  }

  if (exportLink) cmd.push(`--attestor-link-export`);
  if (exportSBOM) cmd.push(`--attestor-sbom-export`);
  if (exportSLSA) cmd.push(`--attestor-slsa-export`);

  if (mavenPOM) cmd.push(`--attestor-maven-pom-path=${mavenPOM}`);

  if (certificate) cmd.push(`--certificate=${certificate}`);
  if (enableArchivista) cmd.push(`--enable-archivista=${enableArchivista}`);
  if (archivistaServer) cmd.push(`--archivista-server=${archivistaServer}`);
  if (fulcio) cmd.push(`--signer-fulcio-url=${fulcio}`);
  if (fulcioOidcClientId) cmd.push(`--signer-fulcio-oidc-client-id=${fulcioOidcClientId}`);
  if (fulcioOidcIssuer) cmd.push(`--signer-fulcio-oidc-issuer=${fulcioOidcIssuer}`);
  if (fulcioToken) cmd.push(`--signer-fulcio-token=${fulcioToken}`);

  if (intermediates.length) {
    intermediates.forEach((intermediate) => {
      intermediate = intermediate.trim();
      if (intermediate.length > 0) {
        cmd.push(`-i=${intermediate}`);
      }
    });
  }

  if (key) cmd.push(`--key=${key}`);
  if (productExcludeGlob) cmd.push(`--attestor-product-exclude-glob=${productExcludeGlob}`);
  if (productIncludeGlob) cmd.push(`--attestor-product-include-glob=${productIncludeGlob}`);
  if (spiffeSocket) cmd.push(`--spiffe-socket=${spiffeSocket}`);
  if (step) cmd.push(`-s=${step}`);

  if (timestampServers) {
    const timestampServerValues = timestampServers.split(" ");
    timestampServerValues.forEach((timestampServer) => {
      timestampServer = timestampServer.trim();
      if (timestampServer.length > 0) {
        cmd.push(`--timestamp-servers=${timestampServer}`);
      }
    });
  }

  if (trace) cmd.push(`--trace=${trace}`);
  if (outfile) cmd.push(`--outfile=${outfile}`);
  core.info("Running in directory " + process.env.GITHUB_WORKSPACE);

  process.env.PATH = `${__dirname}:${process.env.PATH}`;
  process.env.PATH = `${process.env.PATH}:/bin:/usr/bin`;

  // Change working directory to the root of the repo
  process.chdir(process.env.GITHUB_WORKSPACE);

  const commandArray = command.match(/(?:[^\s"]+|"[^"]*")+/g);

  // Execute the command and capture its output
  const runArray = ["witness", ...cmd, "--", ...commandArray],
    commandString = runArray.join(" ");

  let output = "";
  await exec.exec("sh", ["-c", commandString], {
    cwd: process.cwd(),
    env: process.env,
    listeners: {
      stdout: (data) => {
        output += data.toString();
      },
      stderr: (data) => {
        output += data.toString();
      },
    },
  });

  // Find the GitOID from the output
  const gitOIDs = extractDesiredGitOIDs(output);

  for (const gitOID of gitOIDs) {
    console.log("Extracted GitOID:", gitOID);

    // Print the GitOID to the output
    core.setOutput("git_oid", gitOID);

    // Construct the artifact URL using Archivista server and GitOID
    const artifactURL = `${archivistaServer}/download/${gitOID}`;

    // Add Job Summary with Markdown content
    const summaryHeader = `
  ## Attestations Created
  | Step | Attestors Run | Attestation GitOID
  | --- | --- | --- |
  `;

    // Read the contents of the file
    const summaryFile = fs.readFileSync(process.env.GITHUB_STEP_SUMMARY, {
      encoding: "utf-8",
    });

    // Check if the file contains the header
    const headerExists = summaryFile.includes(summaryHeader.trim());

    // If the header does not exist, append it to the file
    if (!headerExists) {
      fs.appendFileSync(process.env.GITHUB_STEP_SUMMARY, summaryHeader);
    }

    // Construct the table row for the current step
    const tableRow = `| ${step} | ${attestations.join(", ")} | [${gitOID}](${artifactURL}) |\n`;

    // Append the table row to the file
    fs.appendFileSync(process.env.GITHUB_STEP_SUMMARY, tableRow);
  }
  exit(0);
}

function extractDesiredGitOIDs(output) {
  const lines = output.split("\n");
  const desiredSubstring = "Stored in archivista as ";

  const matchArray = [];
  console.log("Looking for GitOID in the output");
  for (const line of lines) {
    const startIndex = line.indexOf(desiredSubstring);
    if (startIndex !== -1) {
      console.log("Checking line: ", line);
      const match = line.match(/[0-9a-fA-F]{64}/);
      if (match) {
        console.log("Found GitOID: ", match[0]);
        matchArray.push(match[0]);
      }
    }
  }

  return matchArray;
}

run();<|MERGE_RESOLUTION|>--- conflicted
+++ resolved
@@ -64,10 +64,6 @@
   }
 
   core.addPath(witnessPath);
-<<<<<<< HEAD
-=======
-  await exec.exec("ls", "-la");
->>>>>>> f77c0a5b
 
   const step = core.getInput("step");
   const archivistaServer = core.getInput("archivista-server");
